--- conflicted
+++ resolved
@@ -5,39 +5,6 @@
   build-n-publish:
     name: Build and publish Zellij to PyPI and TestPyPI
     runs-on: ubuntu-20.04
-<<<<<<< HEAD
-
-steps:
-  - uses: actions/checkout@master
-  - name: Set up Python 3.9
-    uses: actions/setup-python@v1
-    with:
-      python-version: 3.9
-  - name: Install pypa/build
-    run: >-
-      python -m
-      pip install
-      build
-      --user
-  - name: Build a binary wheel and a source tarball
-    run: >-
-      python -m
-      build
-      --sdist
-      --wheel
-      --outdir dist/
-      .
-  - name: Publish Zellij to Test PyPI
-    uses: pypa/gh-action-pypi-publish@master
-    with:
-      password: ${{ secrets.TEST_PYPI_API_TOKEN }}
-      repository_url: https://test.pypi.org/legacy/
-  - name: Publish Zellij to PyPI
-    if: startsWith(github.ref, 'refs/tags')
-    uses: pypa/gh-action-pypi-publish@master
-    with:
-      password: ${{ secrets.PYPI_API_TOKEN }}
-=======
     steps:
     - uses: actions/checkout@master
     - name: Set up Python 3.9
@@ -67,5 +34,4 @@
       if: startsWith(github.ref, 'refs/tags')
       uses: pypa/gh-action-pypi-publish@master
       with:
-        password: ${{ secrets.PYPI_API_TOKEN }}
->>>>>>> 2539ac40
+        password: ${{ secrets.PYPI_API_TOKEN }}