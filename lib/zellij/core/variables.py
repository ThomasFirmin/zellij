# @Author: Thomas Firmin <tfirmin>
# @Date:   2022-05-12T11:18:26+02:00
# @Email:  thomas.firmin@univ-lille.fr
# @Project: Zellij
# @Last modified by:   tfirmin
# @Last modified time: 2022-06-15T14:57:45+02:00
# @License: CeCILL-C (http://www.cecill.info/index.fr.html)
# @Copyright: Copyright (C) 2022 Thomas Firmin


from zellij.core.addons import VarAddon
from abc import ABC, abstractmethod
import math
import numpy as np
import random
import copy

import logging

from zellij.core.node import Node, DAGraph
logger = logging.getLogger("zellij.variables")
logger.setLevel(logging.INFO)


@abstractmethod
class Variable(ABC):
    """Variable

    `Variable` is an Abstract class defining what a variable is in a :ref:`sp`.

    Parameters
    ----------
    label : str
        Name of the variable.
    kwargs : dict
        Kwargs will be the different addons you want to add to a `Variable`.
        Known addons are:
        * to_discrete : VarConverter
            * Will be called when converting to discrete is needed.
        * to_continuous : VarConverter
            * Will be called when converting to continuous is needed.
        * neighbor : VarNeighborhood
            * Will be called when a neighborhood is needed.

    Attributes
    ----------
    label

    """

    def __init__(self, label, **kwargs):
        assert isinstance(
            label, str
        ), f"""
        Label must be a string, got {label}
        """

        self.label = label
        self.kwargs = kwargs

        self._add_addons(**kwargs)

    @abstractmethod
    def random(self, size=None):
        pass

    @abstractmethod
    def isconstant(self):
        pass

    @abstractmethod
    def subset(self):
        pass

    def _add_addons(self, **kwargs):
        for k in kwargs:

            assert isinstance(
                kwargs[k], VarAddon
            ), f"""
            Kwargs must be of type `VarAddon`, got {k}:{kwargs[k]}
            """
            if kwargs[k]:
                setattr(self, k, copy.copy(kwargs[k]))
                addon = getattr(self, k)
                addon.target = self
            else:
                setattr(self, k, kwargs[k])
                addon = getattr(self, k)
                addon.target = self

    def __repr__(self):
        return f"{self.__class__.__name__}({self.label}, "


# Discrete
class IntVar(Variable):
    """IntVar

    `IntVar` is a `Variable` discribing an Integer variable.

    Parameters
    ----------
    label : str
        Name of the variable.
    lower : int
        Lower bound of the variable
    upper : int
        Upper bound of the variable

    Attributes
    ----------
    up_bound : int
        Lower bound of the variable
    low_bound : int
        Upper bound of the variable

    Examples
    --------
    >>> from zellij.core.variables import IntVar
    >>> a = IntVar("test", 0, 5)
    >>> print(a)
    IntVar(test, [0;5])
    >>> a.random()
    1

    """

    def __init__(self, label, lower, upper, **kwargs):
        super(IntVar, self).__init__(label, **kwargs)

        assert isinstance(
            upper, (int, np.integer)
        ), f"""
        Upper bound must be an int, got {upper}
        """

        assert isinstance(
            lower, (int, np.integer)
        ), f"""
        Lower bound must be an int, got {lower}
        """

        assert (
            lower < upper
        ), f"""Lower bound must be
        strictly inferior to upper bound,  got {lower}<{upper}"""

        self.low_bound = lower
        self.up_bound = upper

    def random(self, size=None):
        """random(size=None)

        Parameters
        ----------
        size : int, default=None
            Number of draws.

        Returns
        -------
        out: int or list[int]
            Return an int if `size`=1, a list[int] else.

        """
        return np.random.randint(self.low_bound, self.up_bound, size, dtype=int)

    def isconstant(self):
        """isconstant()

        Returns
        -------
        out: boolean
            Return True, if this `Variable` is a constant (lower==upper),\
            False otherwise.

        """
        return self.up_bound == self.lo_bounds

    def subset(self, lower, upper):
        assert isinstance(
            upper, (int, np.integer)
        ), f"""Upper bound must be an int, got {upper}"""
        assert isinstance(
            lower, (int, np.integer)
        ), f"""Upper bound must be an int, got {lower}"""
        assert (
            lower >= self.low_bound
        ), f"""
        Subset lower bound must be higher than the initial lower bound,
         got {lower}>{self.low_bound}
        """

        assert (
            upper <= self.up_bound
        ), f"""
        Subset upper bound must be lower than the initial upper bound,
         got {lower}<{upper}
        """

        if upper == lower:
            return Constant(self.label, lower)
        else:
            return IntVar(self.label, lower, upper)

    def __repr__(self):
        return (
<<<<<<< HEAD
                super(IntVar, self).__repr__()
                + f"\
        \t- Lower bound: {self.low_bound}\n\
        \t- Upper bound: {self.up_bound}\n"
=======
            super(IntVar, self).__repr__()
            + f"[{self.low_bound};{self.up_bound}])"
>>>>>>> e6850fe1
        )


# Real
class FloatVar(Variable):
    """FloatVar

    `FloatVar` is a `Variable` discribing an Float variable.

    Parameters
    ----------
    label : str
        Name of the variable.
    lower : {int,float}
        Lower bound of the variable
    upper : {int,float}
        Upper bound of the variable

    Attributes
    ----------
    up_bound : {int,float}
        Lower bound of the variable
    low_bound : {int,float}
        Upper bound of the variable

    Examples
    --------
    >>> from zellij.core.variables import FloatVar
    >>> a = FloatVar("test", 0, 5.0)
    >>> print(a)
    FloatVar(test, [0;5.0])
    >>> a.random()
    2.2011985711663056

    """

    def __init__(
        self,
        label,
        lower,
        upper,
        sampler=np.random.uniform,
        tolerance=1e-14,
        **kwargs,
    ):
        super(FloatVar, self).__init__(label, **kwargs)

        assert isinstance(
            upper, (float, int, np.integer, np.floating)
        ), f"""Upper bound must be an int or a float, got {upper}"""

        assert isinstance(
            lower, (float, int, np.integer, np.floating)
        ), f"""Lower bound must be an int or a float, got {lower}"""

        assert (
            lower < upper
        ), f"""Lower bound must be
         strictly inferior to upper bound, got {lower}<{upper}"""

        assert tolerance >= 0, f"""Tolerance must be > 0, got{tolerance}"""

        self.up_bound = upper
        self.low_bound = lower
        self.sampler = sampler
        self.tolerance = tolerance

    def random(self, size=None):
        """random(size=None)

        Parameters
        ----------
        size : int, default=None
            Number of draws.

        Returns
        -------
        out: float or list[float]
            Return a float if `size`=1, a list[float] else.

        """
        return self.sampler(self.low_bound, self.up_bound, size)

    def isconstant(self):
        """isconstant()

        Returns
        -------
        out: boolean
            Return True, if this `Variable` is a constant (lower==upper),\
            False otherwise.

        """
        return self.up_bound == self.lo_bounds

    def subset(self, lower, upper):
        assert isinstance(
            upper, (float, int, np.integer, np.floating)
        ), f"""
        Upper bound must be an int, got {upper}
        """

        assert isinstance(lower, int) or isinstance(
            lower, (float, int, np.integer, np.floating)
        ), f"""
        Upper bound must be an int, got {lower}
        """

        assert (
            lower - self.low_bound >= -self.tolerance
            and lower - self.up_bound <= self.tolerance
        ), f"""
        Subset lower bound must be higher than the initial lower bound,
        got {lower}>={self.low_bound}
        """

        assert (
            upper - self.up_bound <= self.tolerance
            and upper - self.low_bound >= -self.tolerance
        ), f"""
        Subset upper bound must be lower than the initial upper bound,
        got {upper}<={self.up_bound}
        """

        if math.isclose(upper, lower, abs_tol=self.tolerance):
            return Constant(self.label, float(lower))
        else:
            return FloatVar(
                self.label,
                lower,
                upper,
                sampler=self.sampler,
                tolerance=self.tolerance,
                **self.kwargs,
            )

    def __repr__(self):
        return (
<<<<<<< HEAD
                super(FloatVar, self).__repr__()
                + f"\
        \t- Lower bound: {self.low_bound}\n\
        \t- Upper bound: {self.up_bound}\n"
=======
            super(FloatVar, self).__repr__()
            + f"[{self.low_bound};{self.up_bound}])"
>>>>>>> e6850fe1
        )


# Categorical
class CatVar(Variable):
    """CatVar(Variable)

    `CatVar` is a `Variable` discribing what a categorical variable is.

    Parameters
    ----------
    label : str
        Name of the variable.
    features : list
        List of all choices.
    weights : list[float]
        Weights associated to each elements of `features`. The sum of all
        positive elements of this list, must be equal to 1.

    Attributes
    ----------
    features
    weights

    Examples
    --------
    >>> from zellij.core.variables import CatVar, IntVar
    >>> a = CatVar("test", ['a', 1, 2.56, IntVar("int", 100 , 200)])
    >>> print(a)
    CatVar(test, ['a', 1, 2.56, IntVar(int, [100;200])])
    >>> a.random(10)
    ['a', 180, 2.56, 'a', 'a', 2.56, 185, 2.56, 105, 1]

    """

    def __init__(self, label, features, weights=None, **kwargs):
        super(CatVar, self).__init__(label, **kwargs)

        assert isinstance(
            features, list
        ), f"""
        Features must be a list with a length > 0, got{features}
        """

        assert (
            len(features) > 1
        ), f"""
        Features must be a list with a length > 1,
        got length= {len(features)}
        """

        self.features = features

        assert (
            isinstance(weights, (list, np.ndarray)) or weights == None
        ), f"""`weights` must be a list or equal to None, got {weights}"""

        if weights:
            self.weights = weights
        else:
            self.weights = [1 / len(features)] * len(features)

    def random(self, size=1):
        """random(size=1)

        Parameters
        ----------
        size : int, default=1
            Number of draws.

        Returns
        -------
        out: float or list[float]
            Return a feature if `size`=1, a list[features] else.
            If the feature is a `Variable` is the `random()` method from this
            `Variable`

        """

        if size == 1:
            res = random.choices(self.features, weights=self.weights, k=size)[0]
            if isinstance(res, Variable):
                res = res.random()
        else:
            res = random.choices(self.features, weights=self.weights, k=size)

            for i, v in enumerate(res):
                if isinstance(v, Variable):
                    res[i] = v.random()

        return res

    def isconstant(self):
        """isconstant()

        Returns
        -------
        out: boolean
            Return True, if this `Variable` is a constant (len(feature)==1),\
            False otherwise.

        """

        return len(self.features) == 1

    def subset(self, lower, upper):
        assert (
            upper in self.features
        ), f"""
        Upper bound is not in features of CatVar, got {upper}"""

        assert (
            lower in self.features
        ), f"""
        Lower bound is not in features of CatVar, got {lower}"""

        if upper == lower:
            return Constant(self.label, lower)
        else:

            lo_idx = self.features.index(lower)
            up_idx = self.features.index(upper)

            if lo_idx > up_idx:
                return CatVar(
                    self.label,
                    self.features[lo_idx:] + self.features[: up_idx + 1],
                )
            else:
                return CatVar(self.label, self.features[lo_idx : up_idx + 1])

    def __repr__(self):
<<<<<<< HEAD
        return (
                super(CatVar, self).__repr__()
                + f"\
        \t- Features: {self.features}\n"
        )
=======
        return super(CatVar, self).__repr__() + f"{self.features})"
>>>>>>> e6850fe1


# Array of variables
class ArrayVar(Variable):
    """ArrayVar(Variable)

    `ArrayVar` is a `Variable` describing a list of `Variable`. This class is
    iterable.

    Parameters
    ----------
    label : str
        Name of the variable.
    *args : list[Variable]
        Elements of the `ArrayVar`. All elements must be of type `Variable`

    Examples
    --------
    >>> from zellij.core.variables import ArrayVar, IntVar, FloatVar, CatVar
    >>> a = ArrayVar(IntVar("int_1", 0,8),
    ...              IntVar("int_2", 4,45),
    ...              FloatVar("float_1", 2,12),
    ...              CatVar("cat_1", ["Hello", 87, 2.56]))
    >>> print(a)
    ArrayVar(, [IntVar(int_1, [0;8]),
                IntVar(int_2, [4;45]),
                FloatVar(float_1, [2;12]),
                CatVar(cat_1, ['Hello', 87, 2.56])])
    >>> a.random()
    [5, 15, 8.483221226216427, 'Hello']
    """

    def __init__(self, *args, label="", **kwargs):

        assert all(
            isinstance(v, Variable) for v in args
        ), f"""
        All elements must inherit from `Variable`,
        got {args}
        """

        self.values = args

        for idx, v in enumerate(self.values):
            setattr(v, "_idx", idx)

        super(ArrayVar, self).__init__(label, **kwargs)

    def random(self, size=1):
        """random(size=1)

        Parameters
        ----------
        size : int, default=None
            Number of draws.

        Returns
        -------
        out: float or list[float]
            Return a list composed of the values returned by each `Variable` of
            `ArrayVar`. If size>1, return a list of list

        """

        if size == 1:
            return [v.random() for v in self.values]
        else:
            res = []
            for _ in range(size):
                res.append([v.random() for v in self.values])

            return res

    def isconstant(self):
        """isconstant()

        Returns
        -------
        out: boolean
            Return True, if this `Variable` is a constant (all elements are
            constants), False otherwise.

        """
        return all(v.isconstant for v in self.values)

    def subset(self, lower, upper):
        assert isinstance(lower, (list, np.ndarray)) and (
            len(lower) == len(self)
        ), f"""
            Lower bound must be a list containing lower bound of each
            `Variable` composing `ArrayVar`, got {lower}
            """

        assert isinstance(upper, (list, np.ndarray)) and (
            len(upper) == len(self)
        ), f"""
        Upper bound must be a list containing lower bound of each
        `Variable` composing `ArrayVar`, got {upper}
        """

        new_values = []
        for v, l, u in zip(self.values, lower, upper):
            new_values.append(v.subset(l, u))

        return ArrayVar(*new_values, label=self.label, **self.kwargs)

    def index(self, value):
        return value._idx

    def __iter__(self):
        self.index = 0
        return self

    def __next__(self):

        if self.index >= len(self.values):
            raise StopIteration

        res = self.values[self.index]
        self.index += 1
        return res

    def __getitem__(self, item):
        return self.values[item]

    def __len__(self):
        return len(self.values)

    def __repr__(self):
        values_reprs = ""
        for v in self.values:
            values_reprs += v.__repr__() + ","

<<<<<<< HEAD
        return (
                super(ArrayVar, self).__repr__()
                + f"\
        \t- Length: {len(self)}\n=====\n[\n"
                + values_reprs
                + "\n]\n=====\n"
        )
=======
        return super(ArrayVar, self).__repr__() + f"[{values_reprs[:-1]}])"
>>>>>>> e6850fe1


# Block of variable, fixed size
class Block(Variable):
    """Block(Variable)

    A `Block` is a `Variable` which will repeat multiple times a `Variable`.

    Parameters
    ----------
    label : str
        Name of the variable.
    value : Variable
        `Variable` that will be repeated
    repeat : int
        Number of repeats.

    Examples
    --------
    >>> from zellij.core.variables import Block, ArrayVar, FloatVar, IntVar
    >>> content = ArrayVar("test",
    ...                     IntVar("int_1", 0,8),
    ...                     IntVar("int_2", 4,45),
    ...                     FloatVar("float_1", 2,12))
    >>> a = Block("size 3 Block", content, 3)
    >>> print(a)
    Block(size 3 Block, [IntVar(int_1, [0;8]),
                         IntVar(int_2, [4;45]),
                         FloatVar(float_1, [2;12]),])
    >>> a.random(3)
    [[[7, 22, 6.843164591359903],
        [5, 18, 10.608957810018786],
        [4, 21, 10.999649079045858]],
    [[5, 9, 9.773288692746476],
        [1, 12, 6.1909724243671445],
        [4, 12, 9.404313234593669]],
    [[4, 10, 2.72648188721585],
        [1, 44, 5.319257221471118],
        [4, 24, 9.153357213126071]]]

    """

    def __init__(self, label, value, repeat, **kwargs):
        super(Block, self).__init__(label, **kwargs)

        assert isinstance(
            value, Variable
        ), f"""
        Value must inherit from `Variable`, got {args}
        """

        self.value = value

        assert (
            isinstance(repeat, int) and repeat > 0
        ), f"""
        `repeat` must be a strictly positive int, got {repeat}.
        """

        self.repeat = repeat

    def random(self, size=1):
        """random(size=1)

        Parameters
        ----------
        size : int, default=None
            Number of draws.

        Returns
        -------
        out: float or list[float]
            Return a list composed of the results from the `Variable` `random()`
            method, repeated `repeat` times. If size > 1, return a list of list.

        """

        res = []

        if size > 1:
            for _ in range(size):
                block = []
                for _ in range(self.repeat):
                    block.append([v.random() for v in self.value])
                res.append(block)
        else:
            for _ in range(self.repeat):
                res.append([v.random() for v in self.value])

        return res

    def isconstant(self):
        """isconstant()

        Returns
        -------
        out: boolean
            Return True, if this `Variable` is a constant (the repeated
            `Variable` is constant), False otherwise.

        """

        return self.value.isconstant()

    def subset(self, lower, upper):

        new_values = v.subset(l, u)

        return Block(self.label, new_values)

    def __repr__(self):
        values_reprs = ""
        for v in self.value:
            values_reprs += v.__repr__() + ","

<<<<<<< HEAD
        return (
                super(Block, self).__repr__()
                + f"\t Block of:{self.value.__repr__()}\n"
        )
=======
        return super(Block, self).__repr__() + f"[{values_reprs}])"
>>>>>>> e6850fe1


# Block of variables, with random size.
class DynamicBlock(Block):
    """DynamicBlock(Block)

    A `DynamicBlock` is a `Block` with a random number of repeats.

    Parameters
    ----------
    label : str
        Name of the variable.
    value : Variable
        `Variable` that will be repeated
    repeat : int
        Maximum number of repeats.

    Examples
    --------
    >>> from zellij.core.variables import DynamicBlock, ArrayVar, FloatVar, IntVar
    >>> content = ArrayVar(IntVar("int_1", 0,8),
    ...                    IntVar("int_2", 4,45),
    ...                    FloatVar("float_1", 2,12))
    >>> a = DynamicBlock("max size 10 Block", content, 10)
    >>> print(a)
    DynamicBlock(max size 10 Block, [IntVar(int_1, [0;8]),
                                     IntVar(int_2, [4;45]),
                                     FloatVar(float_1, [2;12]),])
    >>> a.random()
    [[[3, 12, 10.662362255103403],
          [7, 9, 5.496860842510198],
          [3, 37, 7.25449459082227],
          [4, 28, 4.912883181322568]],
    [[3, 23, 5.150228671772998]],
    [[6, 30, 6.1181372194738515]]]

    """

    def __init__(self, label, value, repeat, **kwargs):
        super(DynamicBlock, self).__init__(label, value, repeat, **kwargs)

    def random(self, size=1):
        """random(size=1)

        Parameters
        ----------
        size : int, default=None
            Number of draws.

        Returns
        -------
        out: float or list[float]
            Return a list composed of the results from the `Variable` `random()`
            method, repeated `repeat` times. If size > 1, return a list of list.

        """
        res = []

        if size > 1:
            for _ in range(size):
                block = []
                n_repeat = np.random.randint(1, self.repeat)
                for _ in range(n_repeat):
                    block.append([v.random() for v in self.value])
                res.append(block)
        else:
            n_repeat = np.random.randint(1, self.repeat)
            for _ in range(n_repeat):
                if len(self.value) > 0:
                    res.append([v.random() for v in self.value])
                else:
                    res.append(self.value.random())

        return res

    def isconstant(self):
        """isconstant()

        Returns
        -------
        out: False
            Return False, a dynamic block cannot be constant. (It is a binary)

        """
        return False


<<<<<<< HEAD
class ChoiceVariable(ArrayVar):
    def __init__(self, label, choices):
        super(ChoiceVariable, self).__init__(label)
        self.choices = choices

    def random(self, size=1):
        if size == 1:
            choice = random.choice(self.choices)
            return choice.random(size=1)
        else:
            res = []
            for i in range(size):
                choice = random.choice(self.choices)
                res.append(choice.random(size=1))
            return res
    def __repr__(self):
        choices_reprs = ""
        for c in self.choices:
            choices_reprs += c.__repr__()

        return (
                super(ChoiceVariable, self).__repr__()
                + f"\
                \t- Length: {len(self)}\n=====\n[\n"
                + choices_reprs
                + "\n]\n=====\n"
        )



# Directed Acyclic Graph for NAS.
class DAGraphVariable(Variable):
    def __init__(self, label, operations):
        super(DAGraphVariable, self).__init__(label)
        self.operations = operations

    def random(self, size=1):
        """random(size=1)
=======
# Constant
class Constant(Variable):
    """Constant

    `Constant` is a `Variable` discribing a constant of any type.

    Parameters
    ----------
    label : str
        Name of the variable.
    value : object
        Constant value

    Attributes
    ----------
    label : str
        Name of the variable.
    value : object
        Constant value

    Examples
    --------
    >>> from zellij.core.variables import Constant
    >>> a = Constant("test", 5)
    >>> print(a)
    Constant(test, 5)
    >>> a.random()
    5

    """

    def __init__(self, label, value, **kwargs):
        super(Constant, self).__init__(label, **kwargs)

        self.value = value

    def random(self, size=1):
        """random(size=None)
>>>>>>> e6850fe1

        Parameters
        ----------
        size : int, default=None
            Number of draws.

<<<<<<< HEAD
        Returns DAGraph
        -------

        >>> from zellij.core.variables import DynamicBlock, ArrayVar, IntVar, FloatVar, ChoiceVariable, CatVar, DAGraphVariable
        >>> layer1 = ArrayVar("Layer1", CatVar("Operation", ['LSTM', 'Dense']), IntVar("N neurons", 1, 100), CatVar("Activation", ['gelu', 'relu']))
        ... layer2 = ArrayVar("Layer2", CatVar("Operation", ['CNN']), IntVar("N neurons", 1, 100), CatVar("Activation", ['gelu', 'relu']), IntVar("Filter", 1, 3))
        ... layer3 = ArrayVar("Layer3", CatVar("Operation", ['Id', 'Zero']))
        ... operations = ChoiceVariable("Candidates", [layer1, layer2, layer3])
        ... ops = DynamicBlock('Nodes', operations, 4)
        ... dag = DAGraphVariable("dag1", ops)
        >>> print(dag)
        DAGraphVariable:
        	- Label: dag1
        	- Operations:
        DynamicBlock:
                    - Label: Nodes
             Block of:
        ChoiceVariable:
                    - Label: Candidates
                    - Length: 0
        =====
        [
        ]
        =====
                            - Length: 0
        =====
        [
        ArrayVar:
                    - Label: Layer1
                    - Length: 3
        =====
        [
        CatVar:
                    - Label: Operation
                    - Features: ['LSTM', 'Dense']
        IntVar:
                    - Label: N neurons
                    - Lower bound: 1
                    - Upper bound: 100
        CatVar:
                    - Label: Activation
                    - Features: ['gelu', 'relu']
        ]
        =====
        ArrayVar:
                    - Label: Layer2
                    - Length: 4
        =====
        [
        CatVar:
                    - Label: Operation
                    - Features: ['CNN']
        IntVar:
                    - Label: N neurons
                    - Lower bound: 1
                    - Upper bound: 100
        CatVar:
                    - Label: Activation
                    - Features: ['gelu', 'relu']
        IntVar:
                    - Label: Filter
                    - Lower bound: 1
                    - Upper bound: 3
        ]
        =====
        ArrayVar:
                    - Label: Layer3
                    - Length: 1
        =====
        [
        CatVar:
                    - Label: Operation
                    - Features: ['Id', 'Zero']
        ]
        =====
        ]
        =====
        >>> print(dag.random())
        ['Input'] -> [['CNN', 17, 'gelu', 1], ['LSTM', 83, 'relu'], ['Dense', 41, 'relu']]
        ['CNN', 17, 'gelu', 1] -> [['LSTM', 83, 'relu']]
        ['LSTM', 83, 'relu'] -> [['Dense', 41, 'relu']]
        ['Dense', 41, 'relu'] -> []
        ['LSTM', 83, 'relu'] -> [['Dense', 41, 'relu']]
        ['Dense', 41, 'relu'] -> []
        ['Dense', 41, 'relu'] -> []
        """
        operations = self.operations.random()
        operations = [['Input']] + operations
        nodes = np.empty(len(operations), dtype=np.dtype(Node))
        connections = [[] for _ in range(len(operations))]
        for i in range(1, len(operations)):
            parents_ids = list(set(random.choices(range(i), k=i)))
            for p in parents_ids:
                connections[p].append(i)
        n = len(connections)
        for i in range(len(connections) - 1):
            if len(connections[i]) == 0:
                connections[i] = list(set(random.choices(range(i, n), k=n - i)))
        for i in range(len(connections) - 1, -1, -1):
            nodes[i] = Node(operations[i], [nodes[o] for o in connections[i]])
        graph = DAGraph(nodes.tolist())
        return graph
=======
        Returns
        -------
        out: int or list[int]
            Return an int if `size`=1, a list[int] else.

        """
        if size > 1:
            return [self.value] * size
        else:
            return self.value
>>>>>>> e6850fe1

    def isconstant(self):
        """isconstant()

        Returns
        -------
<<<<<<< HEAD
        out: False
            Return False, a dynamic block cannot be constant. (It is a binary)

        """
        return False

    def __repr__(self):
        return (
                super(DAGraphVariable, self).__repr__()
                + f"\
        \t- Operations:\n"
                + self.operations.__repr__()
        )
=======
        out: boolean
            Return True

        """
        return True

    def subset(self, l, u):
        return self

    def __repr__(self):
        return super(Constant, self).__repr__() + f"{self.value})"
>>>>>>> e6850fe1
<|MERGE_RESOLUTION|>--- conflicted
+++ resolved
@@ -1,14 +1,3 @@
-# @Author: Thomas Firmin <tfirmin>
-# @Date:   2022-05-12T11:18:26+02:00
-# @Email:  thomas.firmin@univ-lille.fr
-# @Project: Zellij
-# @Last modified by:   tfirmin
-# @Last modified time: 2022-06-15T14:57:45+02:00
-# @License: CeCILL-C (http://www.cecill.info/index.fr.html)
-# @Copyright: Copyright (C) 2022 Thomas Firmin
-
-
-from zellij.core.addons import VarAddon
 from abc import ABC, abstractmethod
 import math
 import numpy as np
@@ -205,15 +194,8 @@
 
     def __repr__(self):
         return (
-<<<<<<< HEAD
-                super(IntVar, self).__repr__()
-                + f"\
-        \t- Lower bound: {self.low_bound}\n\
-        \t- Upper bound: {self.up_bound}\n"
-=======
             super(IntVar, self).__repr__()
             + f"[{self.low_bound};{self.up_bound}])"
->>>>>>> e6850fe1
         )
 
 
@@ -352,15 +334,8 @@
 
     def __repr__(self):
         return (
-<<<<<<< HEAD
-                super(FloatVar, self).__repr__()
-                + f"\
-        \t- Lower bound: {self.low_bound}\n\
-        \t- Upper bound: {self.up_bound}\n"
-=======
             super(FloatVar, self).__repr__()
             + f"[{self.low_bound};{self.up_bound}])"
->>>>>>> e6850fe1
         )
 
 
@@ -493,15 +468,7 @@
                 return CatVar(self.label, self.features[lo_idx : up_idx + 1])
 
     def __repr__(self):
-<<<<<<< HEAD
-        return (
-                super(CatVar, self).__repr__()
-                + f"\
-        \t- Features: {self.features}\n"
-        )
-=======
         return super(CatVar, self).__repr__() + f"{self.features})"
->>>>>>> e6850fe1
 
 
 # Array of variables
@@ -635,17 +602,7 @@
         for v in self.values:
             values_reprs += v.__repr__() + ","
 
-<<<<<<< HEAD
-        return (
-                super(ArrayVar, self).__repr__()
-                + f"\
-        \t- Length: {len(self)}\n=====\n[\n"
-                + values_reprs
-                + "\n]\n=====\n"
-        )
-=======
         return super(ArrayVar, self).__repr__() + f"[{values_reprs[:-1]}])"
->>>>>>> e6850fe1
 
 
 # Block of variable, fixed size
@@ -761,14 +718,7 @@
         for v in self.value:
             values_reprs += v.__repr__() + ","
 
-<<<<<<< HEAD
-        return (
-                super(Block, self).__repr__()
-                + f"\t Block of:{self.value.__repr__()}\n"
-        )
-=======
         return super(Block, self).__repr__() + f"[{values_reprs}])"
->>>>>>> e6850fe1
 
 
 # Block of variables, with random size.
@@ -856,7 +806,79 @@
         return False
 
 
-<<<<<<< HEAD
+# Constant
+class Constant(Variable):
+    """Constant
+
+    `Constant` is a `Variable` discribing a constant of any type.
+
+    Parameters
+    ----------
+    label : str
+        Name of the variable.
+    value : object
+        Constant value
+
+    Attributes
+    ----------
+    label : str
+        Name of the variable.
+    value : object
+        Constant value
+
+    Examples
+    --------
+    >>> from zellij.core.variables import Constant
+    >>> a = Constant("test", 5)
+    >>> print(a)
+    Constant(test, 5)
+    >>> a.random()
+    5
+
+    """
+
+    def __init__(self, label, value, **kwargs):
+        super(Constant, self).__init__(label, **kwargs)
+
+        self.value = value
+
+    def random(self, size=1):
+        """random(size=None)
+
+        Parameters
+        ----------
+        size : int, default=None
+            Number of draws.
+
+        Returns
+        -------
+        out: int or list[int]
+            Return an int if `size`=1, a list[int] else.
+
+        """
+        if size > 1:
+            return [self.value] * size
+        else:
+            return self.value
+
+    def isconstant(self):
+        """isconstant()
+
+        Returns
+        -------
+        out: boolean
+            Return True
+
+        """
+        return True
+
+    def subset(self, l, u):
+        return self
+
+    def __repr__(self):
+        return super(Constant, self).__repr__() + f"{self.value})"
+
+
 class ChoiceVariable(ArrayVar):
     def __init__(self, label, choices):
         super(ChoiceVariable, self).__init__(label)
@@ -895,53 +917,12 @@
 
     def random(self, size=1):
         """random(size=1)
-=======
-# Constant
-class Constant(Variable):
-    """Constant
-
-    `Constant` is a `Variable` discribing a constant of any type.
-
-    Parameters
-    ----------
-    label : str
-        Name of the variable.
-    value : object
-        Constant value
-
-    Attributes
-    ----------
-    label : str
-        Name of the variable.
-    value : object
-        Constant value
-
-    Examples
-    --------
-    >>> from zellij.core.variables import Constant
-    >>> a = Constant("test", 5)
-    >>> print(a)
-    Constant(test, 5)
-    >>> a.random()
-    5
-
-    """
-
-    def __init__(self, label, value, **kwargs):
-        super(Constant, self).__init__(label, **kwargs)
-
-        self.value = value
-
-    def random(self, size=1):
-        """random(size=None)
->>>>>>> e6850fe1
 
         Parameters
         ----------
         size : int, default=None
             Number of draws.
 
-<<<<<<< HEAD
         Returns DAGraph
         -------
 
@@ -1044,25 +1025,12 @@
             nodes[i] = Node(operations[i], [nodes[o] for o in connections[i]])
         graph = DAGraph(nodes.tolist())
         return graph
-=======
-        Returns
-        -------
-        out: int or list[int]
-            Return an int if `size`=1, a list[int] else.
-
-        """
-        if size > 1:
-            return [self.value] * size
-        else:
-            return self.value
->>>>>>> e6850fe1
 
     def isconstant(self):
         """isconstant()
 
         Returns
         -------
-<<<<<<< HEAD
         out: False
             Return False, a dynamic block cannot be constant. (It is a binary)
 
@@ -1075,17 +1043,4 @@
                 + f"\
         \t- Operations:\n"
                 + self.operations.__repr__()
-        )
-=======
-        out: boolean
-            Return True
-
-        """
-        return True
-
-    def subset(self, l, u):
-        return self
-
-    def __repr__(self):
-        return super(Constant, self).__repr__() + f"{self.value})"
->>>>>>> e6850fe1
+        )